--- conflicted
+++ resolved
@@ -3,102 +3,6 @@
 from tqdm import trange
 import collections
 import numpy as np
-<<<<<<< HEAD
-from time import time
-from .cpdirect import cp_direct
-from .cprand import cp_rand
-from .kruskal import align_factors
-from .tensor_utils import norm
-
-# dictionary holding various optimization algorithms
-fitting_methods = {
-    'direct': cp_direct,
-    'randomized': cp_rand
-}
-
-def fit_ensemble(tensor, ranks, l1=None, l2=None, nonneg=False,
-                 replicates=1, p_holdout=0, method='direct', options={}):
-    """ Helper function that fits a bunch of CP decomposition models
-
-    Args
-    ----
-    tensor : ndarray
-            Data to be approximated by CP decomposition
-    ranks : iterable or int
-            Specifies a range of model ranks to search over.
-    l1 : float (optional)
-            Strength of l1 regularization. Ignored if None (default).
-    l2 : float (optional)
-            Strength of l2 regularization. Ignored if None (default).
-    nonneg : bool (optional)
-            If True, constrain CP decomposition factors to be nonnegative.
-            If False, CP factors are unconstrained (default).
-    replicates : int (optional)
-            Number of randomly initialized optimization runs for each
-            model rank (default, 1).
-    p_holdout : float (optional)
-            Probability of holding out an element of the tensor (at random).
-            Useful for cross-validation purposes (default, 0).
-    method : str (optional)
-            Specifies optimization algorithm. Current options are:
-                'direct' (default) : alternating least squares (ALS), reviewed in ref [1]
-                'randomized' (default) : randomized ALS, ref [2]
-
-    options : dict (optional)
-            Dictionary specifying other options for cp_solver.
-                'min_time' : optimize for at least this many seconds (default, 0)
-                'max_time' : optimize for at most this many seconds (default, np.inf)
-                'n_iter_max' : max number of iterations (default, 1000)
-                'print_every' : how often to display progress (default, 0.3s)
-                'prepend_print': a string preprended to display (default, '\r')
-                'append_print' : a string appended to dispay (default, '')
-                'tol' : sets convergence criteria for optimization.
-
-    Returns
-    -------
-    factors : list of ndarray
-        estimated low-rank decomposition (in kruskal tensor format)
-    info : dict
-        information about the fit / optimization convergence
-
-
-    References
-    ----------
-    [1] Kolda TG, Bader BW (2009). Tensor Decompositions and Applications. SIAM Review.
-    [2] Battaglino C, Ballard G, Kolda TG (2017). A Practical Randomized CP Tensor Decomposition.
-    """
-
-    # Warn user if they are about to do something suspicious
-    if np.any(tensor < 0) and nonneg:
-        import warnings
-        warnings.warn('Fitting a nonnegative model to tensor with negative entries.')
-    
-    # Treat nans as missing data
-    nanmask = np.isfinite(tensor)
-    if nanmask.sum() == nanmask.size:
-        nanmask = None
-
-    # if rank is input as a single int, wrap it in a list
-    if isinstance(ranks, int):
-        ranks = [ranks]
-
-    # compile optimization results into dict indexed by model rank
-    keys = ['factors', 'ranks', 'err_hist', 'err_final',
-            'test_err', 't_hist', 'converged', 'iterations']
-    results = {r: {k: [] for k in keys} for r in ranks}
-
-    # if true, print progress
-    verbose = 'print_every' not in options.keys() or options['print_every'] >= 0
-    if verbose:
-        t0 = time()
-
-    # determine optimization method
-    if method not in fitting_methods:
-        raise ValueError('Specified method ({}) not recognized. Available options are: {}'.format(method, list(fitting_methods.keys())))
-    else:
-        fit_cpd = fitting_methods[method]
-=======
->>>>>>> 5cd9d449
 
 
 class Ensemble(object):
